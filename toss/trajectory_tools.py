--- conflicted
+++ resolved
@@ -1,7 +1,6 @@
 # General
 import numpy as np
 from typing import Union, Callable
-<<<<<<< HEAD
 
 # For Plotting
 import pyvista as pv
@@ -9,9 +8,6 @@
 # For orbit representation (reference frame)
 import pykep as pk
 
-=======
- 
->>>>>>> b103c4a2
 # For working with the mesh
 from toss.mesh_utility import is_outside
 
