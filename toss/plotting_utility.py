# core stuff
import numpy as np

# For Plotting
import matplotlib.pyplot as plt
import pyvista as pv


def fitness_over_generations(fitness_list, number_of_generations):
    """ Plots the champion fitness vlue of each generation

    Args:
        fitness_list (np.ndarray): Array containing champion fitness vlue of each generation.
        number_of_generations (int): Number of generations for the optimization.
    """
    # Plot fitness over generations
    figure, ax = plt.subplots(figsize=(9, 5))
    ax.plot(np.arange(0, number_of_generations), fitness_list, label='Function value')
    champion_n = np.argmin(np.array(fitness_list))
    ax.scatter(champion_n, np.min(fitness_list), marker='x', color='r', label='All-time champion')
    ax.set_xlim((0, number_of_generations))
    ax.grid('major')
    ax.set_title('Best individual of each generation', fontweight='bold')
    ax.set_xlabel('Number of generation')
    ax.set_ylabel('UDP fitness value')
    ax.legend(loc='upper right')
    ax.set_yscale('log')
    plt.tight_layout()
<<<<<<< HEAD
    plt.savefig('figures/fitness_over_generations.png')
=======
    #plt.show()
    plt.savefig('figures/67P/fitness_over_generations.png')
>>>>>>> b6d8b02b


def two_axis_trajectory(trajectory_info, axis_1, axis_2):
    """ Plots trajectory provided two axes of the trajectory.

    Args:
        trajectory_info (np.ndarray): Array containing values on position at each time step for the trajectory (columnwise).
        axis_1 (int): User provided axis
        axis_2 (int): User provided axis
    """
    # Plot a two axis trajectory
<<<<<<< HEAD
    figure, (ax1, ax2, ax3) = plt.subplots(1,3)
=======
    figure, ax = plt.subplots()
    ax.plot(trajectory_info[axis_1,:],trajectory_info[axis_2,:])
    #plt.show()
    plt.savefig('figures/67P/two_axis_plot.png')

>>>>>>> b6d8b02b

    ax1.plot(trajectory_info[0,:],trajectory_info[1,:])
    ax1.set_title("Axis: (x,y)")

    ax2.plot(trajectory_info[0,:],trajectory_info[2,:])
    ax2.set_title("Axis: (x,z)")

    ax3.plot(trajectory_info[2,:],trajectory_info[3,:])
    ax3.set_title("Axis: (y,z)")

    plt.savefig('figures/two_axis_plot.png')

def plot_UDP(args, r_store: np.ndarray, plot_mesh, plot_trajectory, plot_risk_zone, view_angle):
    """plot_trajectory plots the satellite trajectory.

    Args:
        args (dotmap.DotMap): Dotmap dictionary containing info on mesh and bounding sphere.
        r_store (np.ndarray): (3xN) Array containing N positions (cartesian frame) on the trajectory.
        plot_mesh (bool): Activation of plotting the mesh
        plot_trajectory (bool): Activation of plotting the trajectory
        plot_risk_zone (bool): Activation of plotting the bounding sphere (i.e risk-zone)
        view_angle (list): List containing the view angle of the plot.
    """
    # Define figure
    #ax = plt.figure().add_subplot(projection='3d')
    fig = plt.figure(figsize = (13,7))
    ax = fig.add_subplot(projection='3d')

    #Plot trajectory
    if plot_trajectory:
        x = r_store[0,:]
        y = r_store[1,:]
        z = r_store[2,:]
        ax.plot(x, y, z, label='Trajectory')
        ax.legend()

    # Plot mesh:
    if plot_mesh:
        ax.plot_trisurf(args.mesh.vertices[:, 0], args.mesh.vertices[:,1], triangles=args.mesh.faces, Z=args.mesh.vertices[:,2], alpha=1, color='grey') 

    # Plot risk zone:
    if plot_risk_zone:
        r = args.problem.radius_bounding_sphere
        u, v = np.mgrid[0:2*np.pi:40j, 0:np.pi:40j]
        X = r*np.cos(u)*np.sin(v)
        Y = r*np.sin(u)*np.sin(v)
        Z = r*np.cos(v)
        ax.plot_wireframe(X, Y, Z, color="r", alpha=0.1)

    ax.set_title("Solution to UDP.    View angle: ("+str(view_angle[0])+", "+str(view_angle[1])+")") # Solution to UDP
    ax.view_init(view_angle[0],view_angle[1]) #ax.view_init(15,-45)

    # Make axes limits 
    xyzlim = np.array([ax.get_xlim3d(),ax.get_ylim3d(),ax.get_zlim3d()]).T
    XYZlim = [min(xyzlim[0]),max(xyzlim[1])]
    ax.set_xlim3d(XYZlim)
    ax.set_ylim3d(XYZlim)
    ax.set_zlim3d(XYZlim)

    plt.savefig('figures/trajectory_plot.png')


def plot_trajectory_with_mesh_pyvista(r_store: np.ndarray, mesh):
    """plot_trajectory plots the body mesh and satellite trajectory.

    Args:
        r_store (np.ndarray): Array containing values on position at each time step for the trajectory (columnwise).
        mesh (tetgen.pytetgen.TetGen): Tetgen mesh object of celestial body.
    """
    # Plotting mesh of asteroid/comet
    mesh_plot = pv.Plotter(window_size=[500, 500])
    mesh_plot.add_mesh(mesh.grid, show_edges=True)
    #mesh_plot.show_bounds() # minor_ticks=True, grid='front',location='outer',all_edges=True 

    # Plotting trajectory
    trajectory = np.transpose(r_store)
    for i in range(0,len(r_store[0])-1):
        traj = np.vstack((trajectory[i,:], trajectory[i+1,:]))
        mesh_plot.add_lines(traj, color="red", width=40)
                    
    # Plotting final position as a white dot
    trajectory_plot = pv.PolyData(np.transpose(r_store[:,-1]))
    mesh_plot.add_mesh(trajectory_plot, color=[1.0, 1.0, 1.0], style='surface')

    mesh_plot.add_axes(x_color='red', y_color='green', z_color='blue', xlabel='X', ylabel='Y', zlabel='Z', line_width=2, shaft_length = 10)
    
<<<<<<< HEAD
    #mesh_plot.show(jupyter_backend = 'panel')
    mesh_plot.save_graphic("figures/trajectory_mesh_plot.pdf")


def plot_performance_scaling(core_counts, run_times):

    # Setting up figure
    figure, (ax1, ax2) = plt.subplots(1,2)
    figure.tight_layout()

    # Define ideal scaling:
    lowest_core_count = core_counts[0]
    measured_time_lowest_core_count = run_times[0]
    ideal_time_n_cores=[]
    speed_up = []
    for i in range(0,len(core_counts)):
        n_cores = core_counts[i]
        ideal_time_n_cores.append((measured_time_lowest_core_count * lowest_core_count)/n_cores)
        speed_up.append(measured_time_lowest_core_count/run_times[i])

    # Plotting: run time vs core count (alongside corresponding ideal scaling)
    ax1.plot(core_counts, run_times, 'o-r', label="10 Chromosomes/island")
    ax1.plot(core_counts, ideal_time_n_cores, "--b", label="Ideal scaling")
    ax1.legend()
    ax1.set_xlabel("Number of Islands")
    ax1.set_ylabel("Run time (Seconds)") 

    # Plotting: efficiency vs core count (and a reference line representing 80%)
    efficiency = []
    for j in range(0,len(core_counts)):
        efficiency.append(ideal_time_n_cores[j]/run_times[j])
    ax2.plot(core_counts, efficiency, 'o-r', label="10 Chromosomes/island")
    ax2.axhline(y=0.8, color="b", linestyle="--", label="80% Reference")
    ax2.plot(core_counts, speed_up, "--g", label="Speed-up")


    ax2.legend()
    ax2.set_xlabel("Number of Islands")
    ax2.set_ylabel("Efficiency")
=======
    mesh_plot.show(jupyter_backend = 'panel') 

    plt.savefig('figures/67P/trajectory_mesh_plot.png')
>>>>>>> b6d8b02b
<|MERGE_RESOLUTION|>--- conflicted
+++ resolved
@@ -26,12 +26,7 @@
     ax.legend(loc='upper right')
     ax.set_yscale('log')
     plt.tight_layout()
-<<<<<<< HEAD
     plt.savefig('figures/fitness_over_generations.png')
-=======
-    #plt.show()
-    plt.savefig('figures/67P/fitness_over_generations.png')
->>>>>>> b6d8b02b
 
 
 def two_axis_trajectory(trajectory_info, axis_1, axis_2):
@@ -43,15 +38,7 @@
         axis_2 (int): User provided axis
     """
     # Plot a two axis trajectory
-<<<<<<< HEAD
     figure, (ax1, ax2, ax3) = plt.subplots(1,3)
-=======
-    figure, ax = plt.subplots()
-    ax.plot(trajectory_info[axis_1,:],trajectory_info[axis_2,:])
-    #plt.show()
-    plt.savefig('figures/67P/two_axis_plot.png')
-
->>>>>>> b6d8b02b
 
     ax1.plot(trajectory_info[0,:],trajectory_info[1,:])
     ax1.set_title("Axis: (x,y)")
@@ -138,7 +125,6 @@
 
     mesh_plot.add_axes(x_color='red', y_color='green', z_color='blue', xlabel='X', ylabel='Y', zlabel='Z', line_width=2, shaft_length = 10)
     
-<<<<<<< HEAD
     #mesh_plot.show(jupyter_backend = 'panel')
     mesh_plot.save_graphic("figures/trajectory_mesh_plot.pdf")
 
@@ -177,9 +163,4 @@
 
     ax2.legend()
     ax2.set_xlabel("Number of Islands")
-    ax2.set_ylabel("Efficiency")
-=======
-    mesh_plot.show(jupyter_backend = 'panel') 
-
-    plt.savefig('figures/67P/trajectory_mesh_plot.png')
->>>>>>> b6d8b02b
+    ax2.set_ylabel("Efficiency")