# Core packages
import numpy as np
import typing
from toss.fitness.fitness_function_enums import FitnessFunctions
from toss.fitness.fitness_function_utils import _compute_squared_distance, estimate_covered_volume, compute_space_coverage

def get_fitness(chosen_fitness_function: FitnessFunctions, args, positions: np.ndarray, velocities:np.ndarray, timesteps: np.ndarray) -> float: #, list_of_spacecrafts: list
    """ Returns user specified fitness function.
    Args:
        chosen_function (FitnessFunctions): Chosen fitness function as defined in enum class FitnessFunctions.
        args (dotmap.DotMap): Dotmap with the required values for each defined fitness function.
        positions (np.ndarray): (3,N) Array of positions along the trajectory.
        velocities (np.ndarray): (3,N) Array of velocities along the trajectory.
        timesteps (np.ndarray): (N) Array of time values for each position. 

    Returns:
        (float): The evaluated fitness value correspondning to chosen_function.
    """
    
    if chosen_fitness_function == FitnessFunctions.TargetAltitudeDistance:
        return target_altitude_distance(args.problem.target_squared_altitude, positions)
    
    elif chosen_fitness_function == FitnessFunctions.CloseDistancePenalty:
        return close_distance_penalty(args.problem.radius_inner_bounding_sphere, positions, args.problem.penalty_scaling_factor)
    
    elif chosen_fitness_function == FitnessFunctions.FarDistancePenalty:
        return far_distance_penalty(args.problem.radius_outer_bounding_sphere, positions, args.problem.penalty_scaling_factor)
    
    elif chosen_fitness_function == FitnessFunctions.CoveredVolume:
        return covered_volume(args.problem.maximal_measurement_sphere_volume, positions)

    elif chosen_fitness_function == FitnessFunctions.TotalCoveredVolume:
        return total_covered_volume(args.problem.total_measurable_volume, positions)

    elif chosen_fitness_function == FitnessFunctions.CoveredVolumeFarDistancePenalty:
        return covered_volume_far_distance_penalty(args.problem.maximal_measurement_sphere_volume, args.problem.radius_outer_bounding_sphere, positions, args.problem.penalty_scaling_factor)
    
    elif chosen_fitness_function == FitnessFunctions.CoveredVolumeCloseDistancePenaltyFarDistancePenalty:
        return covered_volume_close_distance_penalty_far_distance_penalty(args.problem.maximal_measurement_sphere_volume, args.problem.radius_inner_bounding_sphere, args.problem.radius_outer_bounding_sphere, positions, args.problem.penalty_scaling_factor)
    
    elif chosen_fitness_function == FitnessFunctions.CoveredSpace:
        return covered_space(args.body.spin_axis, args.body.spin_velocity, args.problem.radius_inner_bounding_sphere, args.problem.radius_outer_bounding_sphere, positions, velocities, timesteps, args.problem.max_velocity_scaling_factor)
    
    elif chosen_fitness_function == FitnessFunctions.CoveredSpaceCloseDistancePenaltyFarDistancePenalty:
        return covered_space_close_distance_penalty_far_distance_penalty(args.body.spin_axis, args.body.spin_velocity, args.problem.radius_inner_bounding_sphere, args.problem.radius_outer_bounding_sphere, positions, velocities, timesteps, args.problem.penalty_scaling_factor, args.problem.max_velocity_scaling_factor) #, list_of_spacecrafts


def target_altitude_distance(target_squared_altitude: float, positions: np.ndarray) -> float:
    """ Computes average distance to target altitude for satellite positions along the trajectory.
    Args:
        target_squared_altitude (float): Squared value of target altitude (from origin in cartesian frame)
        positions (np.ndarray): (3,N) Array of positions along the trajectory.

    Returns:
        fitness (float): Average distance to target altitude.
    """    
    average__squared_deviation_distance = np.mean(np.abs(_compute_squared_distance(positions, (target_squared_altitude**(1/2)))))
    fitness = (average__squared_deviation_distance/target_squared_altitude)**(1/4)
    return fitness


def close_distance_penalty(radius_inner_bounding_sphere: float, positions: np.ndarray, penalty_scaling_factor: float) -> float:
    """ Computes penalty depending on the position closest to the body and inside risk-zone.
    Args:
        radius_inner_bounding_sphere (float): Radius of inner bounding sphere.
        positions (np.ndarray): (3,N) Array of positions along the trajectory.
        penalty_scaling_factor (float): A factor to rescale the penalty.

    Returns:
        Penalty (float): Penalty defined between [0,1].
    """
    # For each point along the trajectory, compute squared distance to inner sphere radius
    delta_distance_squared = _compute_squared_distance(positions, radius_inner_bounding_sphere)

    # We only want to penalize positions that are inside inner-sphere (i.e risk-zone).
    delta_distance_squared = delta_distance_squared[delta_distance_squared<0]
    if len(delta_distance_squared) == 0:
        return 0
    else:
        # For positions inside sphere, identify the one farthest away from radius (i.e with greatest risk)
        maximum_distance = np.abs(np.min(delta_distance_squared))
        
        # Determine penalty P=[0,1]*penalty_scaling_factor depending on distance. 
        penalty = ((maximum_distance/(radius_inner_bounding_sphere**2))**(1/4)) * penalty_scaling_factor
        return penalty


def far_distance_penalty(radius_outer_bounding_sphere: float, positions: np.ndarray, penalty_scaling_factor: float) -> float:
    """ Computes penalty depending on the mean distance to the measurement-zone.
    Args:
        radius_outer_bounding_sphere (float): Radius of outer bounding sphere.
        positions (np.ndarray): (3,N) Array of positions along the trajectory.
        penalty_scaling_factor (float): A factor to rescale the penalty.

    Returns:
        Penalty (float): Penalty defined between [0,1]*penalty_scaling_factor.
    """
    # For each point along the trajectory, compare the squared distance of the position with to the outer sphere radius
    delta_distance_squared = _compute_squared_distance(positions, radius_outer_bounding_sphere)

    # We only want to penalize positions that are outside outer-sphere (i.e measurement-zone).
    # That is whenever the distance from origin to the position is greater than the radius of the
    # outer bounding sphere.
    delta_distance_squared = delta_distance_squared[delta_distance_squared>0]
    if len(delta_distance_squared)==0:
        return 0
    else:
        # For positions outside sphere, identify the mean distande from radius
        mean_distance = np.mean(delta_distance_squared)
        
        # Determine penalty depending on mean distance. 
<<<<<<< HEAD
        penalty = ((mean_distance/(radius_outer_bounding_sphere**2))**(1/4)) * penalty_scaling_factor #* 0.5 #penalty_scaling_factor
=======
        penalty = ((mean_distance/(radius_outer_bounding_sphere**2))**(1/4)) * penalty_scaling_factor
>>>>>>> 5f635206
        return penalty


def covered_volume(maximal_measurement_sphere_volume: float, positions: np.ndarray) -> float:
    """Computes the ration of unmeasured volume.
    Args:
        maximal_measurement_sphere_volume (float): Total measurable volume for a measurement sphere at the inner bounding sphere radius positioned at estimated greatest gravitational influence from the body.
        positions (np.ndarray): (3,N) Array of positions along the trajectory.

    Returns:
        measured_volume_ratio (float): Ratio of unmeasured volume.
    """
    _, estimated_volume = estimate_covered_volume(positions)
    fitness = -(estimated_volume/(maximal_measurement_sphere_volume*len(positions[0,:])))
    return fitness

def total_covered_volume(total_measurable_volume: float, positions: np.ndarray) -> float:
    """
    Computes the ratio of measured volume iniside the search space to
    the total measurable volume defined by the measurement of a satellite
    positioned at the inner-bounding-sphere radius in close proximity to a point
    near the body's greatest gravitational influence.

    Args:
        maximal_measurement_sphere_volume (float): Total measurable volume for a measurement sphere at the inner bounding sphere radius positioned at estimated greatest gravitational influence from the body.
        positions (np.ndarray): (3,N) Array of positions along the trajectory.

    Returns:
        measured_volume_ratio (float): Ratio of unmeasured volume.
    """
    _, estimated_volume = estimate_covered_volume(positions)
    fitness = -(estimated_volume/total_measurable_volume)
    return fitness

def covered_volume_far_distance_penalty(maximal_measurement_sphere_volume: float, radius_outer_bounding_sphere: float, positions: np.ndarray, penalty_scaling_factor:float) -> float:
    """ Returns combined fitness value of CoveredVolume and FarDistancePenalty
    Args:
        maximal_measurement_sphere_volume (float): Total measurable volume for a measurement sphere at the inner bounding sphere radius positioned at estimated greatest gravitational influence from the body.
        radius_outer_bounding_sphere (float): Radius of outer bounding sphere.
        positions (np.ndarray): (3,N) Array of positions along the trajectory.
        penalty_scaling_factor (float): A factor to rescale the penalty.

    Returns:
        (float): Aggregate fitness value.
    """
    return (covered_volume(maximal_measurement_sphere_volume,positions) + far_distance_penalty(radius_outer_bounding_sphere,positions,penalty_scaling_factor))


def covered_volume_close_distance_penalty_far_distance_penalty(maximal_measurement_sphere_volume: float, radius_inner_bounding_sphere: float, radius_outer_bounding_sphere: float, positions: np.ndarray, penalty_scaling_factor):
    """ Returns aggregate fitness of covered_volume, close_distance_penalty and far_distance_penalty.
    Args:
        maximal_measurement_sphere_volume (float): Total measurable volume for a measurement sphere at the inner bounding sphere radius positioned at estimated greatest gravitational influence from the body.
        radius_inner_bounding_sphere (float): Radius of inner bounding sphere.
        radius_outer_bounding_sphere (float): Radius of outer bounding sphere.
        positions (np.ndarray): (3,N) Array of positions along the trajectory.
        penalty_scaling_factor (float): A factor to rescale the penalty.

    Returns:
        (float): Aggregate fitness value.
    """
    return (covered_volume(maximal_measurement_sphere_volume,positions) + close_distance_penalty(radius_inner_bounding_sphere, positions, penalty_scaling_factor) + far_distance_penalty(radius_outer_bounding_sphere,positions, penalty_scaling_factor))

def covered_space(spin_axis: np.ndarray, spin_velocity: float, radius_inner_bounding_sphere: float, radius_outer_bounding_sphere: float, positions: np.ndarray, velocities: np.ndarray, timesteps: np.ndarray, max_velocity_scaling_factor: float):
    """ Returns the ratio of visited points to a number of points definied inside the outer bounding sphere.

    Args:
        spin_axis (np.ndarray): The axis around which the body rotates.
        spin_velocity (float): Angular velocity of the body's rotation.
        radius_inner_bounding_sphere (float):  Radius of inner bounding sphere.
        radius_outer_bounding_sphere (float):  Radius of outer bounding sphere.
        positions (np.ndarray): (3,N) Array of positions along the trajectory.
        velocities (np.ndarray): (3,N) Array of velocities along the trajectory.
        timesteps (np.ndarray): (N) Array of time values for each position.
        max_velocity_scaling_factor (float): Scales the magnitude of the fixed-valued maximal velocity and therefore also the grid spacing.

    Returns:
        visited_space_ratio (float): ratio of visited points to a number of points definied inside the outer bounding sphere.
    """
    visited_space_ratio = compute_space_coverage(spin_axis, spin_velocity, positions, velocities, timesteps, radius_inner_bounding_sphere, radius_outer_bounding_sphere, max_velocity_scaling_factor)
    return visited_space_ratio

def covered_space_close_distance_penalty_far_distance_penalty(spin_axis: np.ndarray, spin_velocity: float, radius_inner_bounding_sphere: float, radius_outer_bounding_sphere: float, positions: np.ndarray, velocities: np.ndarray, timesteps: np.ndarray, penalty_scaling_factor: float, max_velocity_scaling_factor: float): #, list_of_spacecrafts: list
    """ Returns aggregate fitness of covered_space, close_distance_penalty and far_distance_penalty.

    Args:
        spin_axis (np.ndarray): The axis around which the body rotates.
        spin_velocity (float): Angular velocity of the body's rotation.
        radius_inner_bounding_sphere (float): Radius of inner bounding sphere.
        radius_outer_bounding_sphere (float): Radius of outer bounding sphere.
        positions (np.ndarray): (3,N) Array of positions along the trajectory.
        velocities (np.ndarray): (3,N) Array of velocities along the trajectory.
        timesteps (np.ndarray): (N) Array of time values for each position.
        penalty_scaling_factor (float): A factor to rescale the penalty.
        max_velocity_scaling_factor (float): Scales the magnitude of the fixed-valued maximal velocity and therefore also the grid spacing.

    Returns:
        (float): Aggregate fitness value.
    """
<<<<<<< HEAD
    # Compute coverage jointly
    coverage = covered_space(radius_inner_bounding_sphere, radius_outer_bounding_sphere, positions, velocities, timesteps, max_velocity_scaling_factor)
=======

    # Compute coverage jointly
    coverage = covered_space(spin_axis, spin_velocity, radius_inner_bounding_sphere, radius_outer_bounding_sphere, positions, velocities, timesteps, max_velocity_scaling_factor)
>>>>>>> 5f635206
    closedistancepenalty = close_distance_penalty(radius_inner_bounding_sphere, positions, penalty_scaling_factor)
    fardistancepenalty = far_distance_penalty(radius_outer_bounding_sphere,positions,penalty_scaling_factor)

    # Compute fitness    
<<<<<<< HEAD
    fitness = closedistancepenalty + fardistancepenalty - coverage
=======
    fitness = closedistancepenalty + fardistancepenalty - coverage #+ (total_dv*penalty_scaling_factor)
>>>>>>> 5f635206
    return fitness<|MERGE_RESOLUTION|>--- conflicted
+++ resolved
@@ -109,11 +109,7 @@
         mean_distance = np.mean(delta_distance_squared)
         
         # Determine penalty depending on mean distance. 
-<<<<<<< HEAD
-        penalty = ((mean_distance/(radius_outer_bounding_sphere**2))**(1/4)) * penalty_scaling_factor #* 0.5 #penalty_scaling_factor
-=======
         penalty = ((mean_distance/(radius_outer_bounding_sphere**2))**(1/4)) * penalty_scaling_factor
->>>>>>> 5f635206
         return penalty
 
 
@@ -212,21 +208,12 @@
     Returns:
         (float): Aggregate fitness value.
     """
-<<<<<<< HEAD
-    # Compute coverage jointly
-    coverage = covered_space(radius_inner_bounding_sphere, radius_outer_bounding_sphere, positions, velocities, timesteps, max_velocity_scaling_factor)
-=======
 
     # Compute coverage jointly
     coverage = covered_space(spin_axis, spin_velocity, radius_inner_bounding_sphere, radius_outer_bounding_sphere, positions, velocities, timesteps, max_velocity_scaling_factor)
->>>>>>> 5f635206
     closedistancepenalty = close_distance_penalty(radius_inner_bounding_sphere, positions, penalty_scaling_factor)
     fardistancepenalty = far_distance_penalty(radius_outer_bounding_sphere,positions,penalty_scaling_factor)
 
     # Compute fitness    
-<<<<<<< HEAD
-    fitness = closedistancepenalty + fardistancepenalty - coverage
-=======
     fitness = closedistancepenalty + fardistancepenalty - coverage #+ (total_dv*penalty_scaling_factor)
->>>>>>> 5f635206
     return fitness