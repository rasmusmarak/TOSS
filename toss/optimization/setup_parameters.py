--- conflicted
+++ resolved
@@ -45,7 +45,6 @@
     # Load default constants value
     args = load_default_cfg()
 
-<<<<<<< HEAD
     # Setup additional body properties
     args.body.spin_velocity = (2*pi)/args.body.spin_period
 
@@ -54,8 +53,6 @@
     else:
         args.body.spin_axis = np.array([args.body.spin_axis_x, args.body.spin_axis_y, args.body.spin_axis_z])
 
-=======
->>>>>>> 0b0f0bd9
     # Setup additional problem properties
     args.problem.squared_volume_inner_bounding_sphere = (4/3) * pi * (args.problem.radius_inner_bounding_sphere**3)
     args.problem.squared_volume_outer_bounding_sphere = (4/3) * pi * (args.problem.radius_outer_bounding_sphere**3)
