# General
import numpy as np
from typing import Union

<<<<<<< HEAD
# For computing trajectory
from Trajectory import Trajectory
=======
# For Plotting
import pyvista as pv

# For working with the mesh
import mesh_utility

# For computing the next state
from Equations_of_motion import Equations_of_motion
>>>>>>> 258e0fcc

# For choosing numerical integration method
from Integrator import IntegrationScheme

<<<<<<< HEAD
=======
# D-solver (performs integration)
import desolver as de
import desolver.backend as D
D.set_float_fmt('float64')



>>>>>>> 258e0fcc
# Class representing UDP
class udp_initial_condition:
    """ 
    Sets up the user defined problem (udp) for use with pygmo.
    The object holds attributes in terms of variables and constants that
    are used for trajectory propagation. 
    The methods of the class defines the objective function for the optimization problem,
<<<<<<< HEAD
    boundaries for the state variables and computation of the fitness value for a given intial state. 
    """

    def __init__(self, body_density, target_altitude, final_time, start_time, time_step, lower_bounds, upper_bounds, algorithm, radius_bounding_sphere):
        """ Setup udp attributes.

        Args:
            body_density (float): Mass density of body of interest
            target_altitude (float): Target altitude for satellite trajectory. 
            final_time (float): Final time for integration.
            start_time (float): Start time for integration of trajectory (often zero)
            time_step (float): Step size for integration. 
            lower_bounds (np.ndarray): Lower bounds for domain of initial state.
            upper_bounds (np.ndarray): Upper bounds for domain of initial state. 
            algorithm (int): User defined algorithm of choice
            radius_bounding_sphere (float)_: Radius for the bounding sphere around mesh.
=======
    boundaries for input variables, trajectory propagation and plotting of results. 
    """

    def __init__(self, body_density, target_altitude, final_time, start_time, time_step, lower_bounds, upper_bounds, algorithm):
        """ Setup udp attributes.

        Args:
            body_density (_float_):    Mass density of body of interest
            target_altitude (_float_): Target altitude for satellite trajectory. 
            final_time (_float_):        Final time for integration.
            start_time (_float_):        Start time for integration of trajectory (often zero)
            time_step (_float_):         Step size for integration. 
            lower_bounds (_np.ndarray_):    Lower bounds for domain of initial state.
            upper_bounds (_np.ndarray_):    Upper bounds for domain of initial state. 
            algorithm (_int_):         User defined algorithm of choice
>>>>>>> 258e0fcc
        """

        # Setup equations of motion class
        self.trajectory = Trajectory(body_density, final_time, start_time, time_step, algorithm, radius_bounding_sphere)

        # Assertions:
        assert target_altitude > 0
        assert all(np.greater(upper_bounds, lower_bounds))

        # Assertions:
        assert body_density > 0
        assert target_altitude > 0
        assert final_time > start_time
        assert time_step <= (final_time - start_time)
        assert lower_bounds.all() < upper_bounds.all()

        # Setup equations of motion class
        self.eq_of_motion = Equations_of_motion(self.mesh_vertices, self.mesh_faces, body_density)

        # Additional hyperparameters
<<<<<<< HEAD
        self.target_altitude = target_altitude     
        self.lower_bounds = lower_bounds
        self.upper_bounds = upper_bounds
=======
        self.start_time = start_time
        self.final_time = final_time
        self.time_step = time_step
        self.target_altitude = target_altitude     
        self.lower_bounds = lower_bounds
        self.upper_bounds = upper_bounds
        self.algorithm = algorithm

>>>>>>> 258e0fcc

    def fitness(self, x: np.ndarray) -> float:
        """ fitness evaluates the proximity of the satallite to target altitude.

        Args:
<<<<<<< HEAD
            x (np.ndarray): State vector containing values for position and velocity of satelite in three dimensions. 
=======
            x (_np.ndarray_): State vector containing values for position and velocity of satelite in three dimensions. 
>>>>>>> 258e0fcc

        Returns:
            fitness value (_float_): Difference between squared values of current and target altitude of satellite.
        """
<<<<<<< HEAD
        # Integrate trajectory
        _, squared_altitudes, collision_penalty = self.trajectory.integrate(np.array(x))

        # Compute fitness value for the integrated trajectory
        fitness_value = np.mean(np.abs(squared_altitudes-self.target_altitude)) + collision_penalty

=======
        fitness_value, _ = self.compute_trajectory(np.array(x))
>>>>>>> 258e0fcc
        return [fitness_value]


    def get_bounds(self) -> Union[np.ndarray, np.ndarray]:
        """get_bounds returns upper and lower bounds for the domain of the state vector.

        Returns:
<<<<<<< HEAD
            lower_bounds (np.ndarray): Lower boundary values for the initial state vector.
            upper_bounds (np.ndarray): Lower boundary values for the initial state vector.
        """
        return (self.lower_bounds, self.upper_bounds)
=======
            lower_bounds (_np.ndarray_): Lower boundary values for the initial state vector.
            upper_bounds (_np.ndarray_): Lower boundary values for the initial state vector.
        """
        return (self.lower_bounds, self.upper_bounds)

    def compute_trajectory(self, x: np.ndarray) -> Union[float, np.ndarray]:
        """compute_trajectory computes trajectory of satellite using numerical integation techniques 

        Args:
            x (_np.ndarray_): State vector containing values for position and velocity of satelite in three dimensions.

        Returns:
            fitness_value (_float_): Evaluation of proximity of satelite to target altitude.
            trajectory_info (_np.ndarray_): Numpy array containing information on position and velocity at every time step (columnwise).
        """

        # Fitness value (to be maximized)
        fitness_value = 0

        # Integrate trajectory
        initial_state = D.array(x)
        a = de.OdeSystem(
            self.eq_of_motion.compute_motion, 
            y0 = initial_state, 
            dense_output = True, 
            t = (self.start_time, self.final_time), 
            dt = self.time_step, 
            rtol = 1e-12, 
            atol = 1e-12)
        a.method = str(IntegrationScheme(self.algorithm).name)

        a.integrate()
        trajectory_info = np.transpose(a.y)

        # Return fitness value for the computed trajectory
        squared_altitudes = trajectory_info[0,:]**2 + trajectory_info[1,:]**2 + trajectory_info[2,:]**2
        fitness_value = np.mean(np.abs(squared_altitudes-self.target_altitude))
        return fitness_value, trajectory_info 


    def plot_trajectory(self, r_store: np.ndarray):
        """plot_trajectory plots the body mesh and satellite trajectory.

        Args:
            r_store (_np.ndarray_): Array containing values on position at each time step for the trajectory (columnwise).
        """

        # Plotting mesh of asteroid/comet
        mesh_plot = pv.Plotter(window_size=[500, 500])
        mesh_plot.add_mesh(self.body_mesh.grid, show_edges=True)
        mesh_plot.show_grid() #grid='front',location='outer',all_edges=True 

        # Plotting trajectory
        trajectory_plot = np.transpose(r_store)
        if (len(trajectory_plot[:,0]) % 2) != 0:
            trajectory_plot = trajectory_plot[0:-1,:,]
        mesh_plot.add_lines(trajectory_plot[:,0:3], color="red", width=40)        

        # Plotting final position as a white dot
        trajectory_plot = pv.PolyData(np.transpose(r_store[-1,0:3]))
        mesh_plot.add_mesh(trajectory_plot, color=[1.0, 1.0, 1.0], style='surface')
        
        mesh_plot.show(jupyter_backend = 'panel') 
>>>>>>> 258e0fcc
<|MERGE_RESOLUTION|>--- conflicted
+++ resolved
@@ -2,33 +2,12 @@
 import numpy as np
 from typing import Union
 
-<<<<<<< HEAD
 # For computing trajectory
 from Trajectory import Trajectory
-=======
-# For Plotting
-import pyvista as pv
-
-# For working with the mesh
-import mesh_utility
-
-# For computing the next state
-from Equations_of_motion import Equations_of_motion
->>>>>>> 258e0fcc
 
 # For choosing numerical integration method
 from Integrator import IntegrationScheme
 
-<<<<<<< HEAD
-=======
-# D-solver (performs integration)
-import desolver as de
-import desolver.backend as D
-D.set_float_fmt('float64')
-
-
-
->>>>>>> 258e0fcc
 # Class representing UDP
 class udp_initial_condition:
     """ 
@@ -36,7 +15,6 @@
     The object holds attributes in terms of variables and constants that
     are used for trajectory propagation. 
     The methods of the class defines the objective function for the optimization problem,
-<<<<<<< HEAD
     boundaries for the state variables and computation of the fitness value for a given intial state. 
     """
 
@@ -53,23 +31,6 @@
             upper_bounds (np.ndarray): Upper bounds for domain of initial state. 
             algorithm (int): User defined algorithm of choice
             radius_bounding_sphere (float)_: Radius for the bounding sphere around mesh.
-=======
-    boundaries for input variables, trajectory propagation and plotting of results. 
-    """
-
-    def __init__(self, body_density, target_altitude, final_time, start_time, time_step, lower_bounds, upper_bounds, algorithm):
-        """ Setup udp attributes.
-
-        Args:
-            body_density (_float_):    Mass density of body of interest
-            target_altitude (_float_): Target altitude for satellite trajectory. 
-            final_time (_float_):        Final time for integration.
-            start_time (_float_):        Start time for integration of trajectory (often zero)
-            time_step (_float_):         Step size for integration. 
-            lower_bounds (_np.ndarray_):    Lower bounds for domain of initial state.
-            upper_bounds (_np.ndarray_):    Upper bounds for domain of initial state. 
-            algorithm (_int_):         User defined algorithm of choice
->>>>>>> 258e0fcc
         """
 
         # Setup equations of motion class
@@ -90,44 +51,25 @@
         self.eq_of_motion = Equations_of_motion(self.mesh_vertices, self.mesh_faces, body_density)
 
         # Additional hyperparameters
-<<<<<<< HEAD
         self.target_altitude = target_altitude     
         self.lower_bounds = lower_bounds
         self.upper_bounds = upper_bounds
-=======
-        self.start_time = start_time
-        self.final_time = final_time
-        self.time_step = time_step
-        self.target_altitude = target_altitude     
-        self.lower_bounds = lower_bounds
-        self.upper_bounds = upper_bounds
-        self.algorithm = algorithm
-
->>>>>>> 258e0fcc
 
     def fitness(self, x: np.ndarray) -> float:
         """ fitness evaluates the proximity of the satallite to target altitude.
 
         Args:
-<<<<<<< HEAD
             x (np.ndarray): State vector containing values for position and velocity of satelite in three dimensions. 
-=======
-            x (_np.ndarray_): State vector containing values for position and velocity of satelite in three dimensions. 
->>>>>>> 258e0fcc
 
         Returns:
             fitness value (_float_): Difference between squared values of current and target altitude of satellite.
         """
-<<<<<<< HEAD
         # Integrate trajectory
         _, squared_altitudes, collision_penalty = self.trajectory.integrate(np.array(x))
 
         # Compute fitness value for the integrated trajectory
         fitness_value = np.mean(np.abs(squared_altitudes-self.target_altitude)) + collision_penalty
 
-=======
-        fitness_value, _ = self.compute_trajectory(np.array(x))
->>>>>>> 258e0fcc
         return [fitness_value]
 
 
@@ -135,73 +77,7 @@
         """get_bounds returns upper and lower bounds for the domain of the state vector.
 
         Returns:
-<<<<<<< HEAD
             lower_bounds (np.ndarray): Lower boundary values for the initial state vector.
             upper_bounds (np.ndarray): Lower boundary values for the initial state vector.
         """
-        return (self.lower_bounds, self.upper_bounds)
-=======
-            lower_bounds (_np.ndarray_): Lower boundary values for the initial state vector.
-            upper_bounds (_np.ndarray_): Lower boundary values for the initial state vector.
-        """
-        return (self.lower_bounds, self.upper_bounds)
-
-    def compute_trajectory(self, x: np.ndarray) -> Union[float, np.ndarray]:
-        """compute_trajectory computes trajectory of satellite using numerical integation techniques 
-
-        Args:
-            x (_np.ndarray_): State vector containing values for position and velocity of satelite in three dimensions.
-
-        Returns:
-            fitness_value (_float_): Evaluation of proximity of satelite to target altitude.
-            trajectory_info (_np.ndarray_): Numpy array containing information on position and velocity at every time step (columnwise).
-        """
-
-        # Fitness value (to be maximized)
-        fitness_value = 0
-
-        # Integrate trajectory
-        initial_state = D.array(x)
-        a = de.OdeSystem(
-            self.eq_of_motion.compute_motion, 
-            y0 = initial_state, 
-            dense_output = True, 
-            t = (self.start_time, self.final_time), 
-            dt = self.time_step, 
-            rtol = 1e-12, 
-            atol = 1e-12)
-        a.method = str(IntegrationScheme(self.algorithm).name)
-
-        a.integrate()
-        trajectory_info = np.transpose(a.y)
-
-        # Return fitness value for the computed trajectory
-        squared_altitudes = trajectory_info[0,:]**2 + trajectory_info[1,:]**2 + trajectory_info[2,:]**2
-        fitness_value = np.mean(np.abs(squared_altitudes-self.target_altitude))
-        return fitness_value, trajectory_info 
-
-
-    def plot_trajectory(self, r_store: np.ndarray):
-        """plot_trajectory plots the body mesh and satellite trajectory.
-
-        Args:
-            r_store (_np.ndarray_): Array containing values on position at each time step for the trajectory (columnwise).
-        """
-
-        # Plotting mesh of asteroid/comet
-        mesh_plot = pv.Plotter(window_size=[500, 500])
-        mesh_plot.add_mesh(self.body_mesh.grid, show_edges=True)
-        mesh_plot.show_grid() #grid='front',location='outer',all_edges=True 
-
-        # Plotting trajectory
-        trajectory_plot = np.transpose(r_store)
-        if (len(trajectory_plot[:,0]) % 2) != 0:
-            trajectory_plot = trajectory_plot[0:-1,:,]
-        mesh_plot.add_lines(trajectory_plot[:,0:3], color="red", width=40)        
-
-        # Plotting final position as a white dot
-        trajectory_plot = pv.PolyData(np.transpose(r_store[-1,0:3]))
-        mesh_plot.add_mesh(trajectory_plot, color=[1.0, 1.0, 1.0], style='surface')
-        
-        mesh_plot.show(jupyter_backend = 'panel') 
->>>>>>> 258e0fcc
+        return (self.lower_bounds, self.upper_bounds)